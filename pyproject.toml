[build-system]
requires = ["setuptools>=77.0.0"]
build-backend = "setuptools.build_meta"

[project]
name = "merge3"
description = "Python implementation of 3-way merge"
maintainers = [{name = "Breezy Developers", email = "team@breezy-vcs.org"}]
license = "GPL-2.0-or-later"
classifiers = [
    "Development Status :: 4 - Beta",
    "Programming Language :: Python :: 3.9",
    "Programming Language :: Python :: 3.10",
    "Programming Language :: Python :: 3.11",
    "Programming Language :: Python :: 3.12",
    "Programming Language :: Python :: 3.13",
    "Programming Language :: Python :: 3.14",
    "Programming Language :: Python :: Implementation :: CPython",
    "Programming Language :: Python :: Implementation :: PyPy",
    "Operating System :: POSIX",
]
dynamic = ["version"]
requires-python = ">=3.9"
dependencies = []

[project.readme]
file = "README.rst"
content-type = "text/x-rst"

[project.urls]
Homepage = "https://www.breezy-vcs.org/"
GitHub = "https://github.com/breezy-team/merge3"

[project.optional-dependencies]
"dev" = [
<<<<<<< HEAD
    "ruff==0.13.2",
    "mypy>=1.0.0"
=======
    "ruff==0.14.0"
>>>>>>> ba6a320a
]

[tool.setuptools]
packages = ["merge3"]
include-package-data = false

[tool.setuptools.package-data]
merge3 = ["py.typed"]

[tool.setuptools.dynamic]
version = {attr = "merge3.__version__"}

[project.scripts]
merge3 = "merge3.__main__:main"

[tool.ruff]
target-version = "py37"

[tool.ruff.lint]
select = [
    "ANN",
    "D",
    "E",
    "F",
    "I",
    "UP",
]
ignore = [
    "ANN001",
    "ANN201",
    "ANN202",
    "ANN205",
    "D100",
    "D101",
    "D102",
    "D103",
    "D104",
    "D415",
]

[tool.ruff.lint.pydocstyle]
convention = "google"

[tool.mypy]
python_version = "3.9"
warn_return_any = true
warn_unused_configs = true
disallow_untyped_defs = true
disallow_any_unimported = false
no_implicit_optional = true
check_untyped_defs = true
warn_no_return = true
warn_incomplete_stub = true
warn_redundant_casts = true
warn_unused_ignores = true
strict_optional = true
strict_equality = true
strict = true<|MERGE_RESOLUTION|>--- conflicted
+++ resolved
@@ -33,12 +33,8 @@
 
 [project.optional-dependencies]
 "dev" = [
-<<<<<<< HEAD
-    "ruff==0.13.2",
+    "ruff==0.14.0",
     "mypy>=1.0.0"
-=======
-    "ruff==0.14.0"
->>>>>>> ba6a320a
 ]
 
 [tool.setuptools]
